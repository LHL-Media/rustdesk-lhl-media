--- conflicted
+++ resolved
@@ -1,9 +1,9 @@
 name: Flutter Nightly Build
 
 on:
-  # schedule:
+  schedule:
     # schedule build every night
-    # - cron: "0 0 * * *"
+    - cron: "0 0 * * *"
   workflow_dispatch:
 
 env:
@@ -133,9 +133,6 @@
           files: |
             ./SignOutput/rustdesk-*.exe
 
-<<<<<<< HEAD
-  
-=======
   build-for-macOS:
     name: ${{ matrix.job.target }} (${{ matrix.job.os }}) [${{ matrix.job.extra-build-args }}]
     runs-on: ${{ matrix.job.os }}
@@ -1370,5 +1367,4 @@
           prerelease: true
           tag_name: ${{ env.TAG_NAME }}
           files: |
-            flatpak/rustdesk-${{ env.VERSION }}-${{ matrix.job.target }}.flatpak
->>>>>>> 4e234ed3
+            flatpak/rustdesk-${{ env.VERSION }}-${{ matrix.job.target }}.flatpak