[package]
name = "hbb_common"
version = "0.1.0"
authors = ["open-trade <info@opentradesolutions.com>"]
edition = "2018"

# See more keys and their definitions at https://doc.rust-lang.org/cargo/reference/manifest.html

[dependencies]
flexi_logger = { version = "0.27", features = ["async"] }
protobuf = { version = "3.4", features = ["with-bytes"] }
tokio = { version = "1.36", features = ["full"] }
tokio-util = { version = "0.7", features = ["full"] }
futures = "0.3"
bytes = { version = "1.4", features = ["serde"] }
log = "0.4"
env_logger = "0.10"
socket2 = { version = "0.3", features = ["reuseport"] }
zstd = "0.13"
quinn = {version = "0.9", optional = true }
anyhow = "1.0"
futures-util = "0.3"
directories-next = "2.0"
rand = "0.8"
serde_derive = "1.0"
serde = "1.0"
serde_json = "1.0"
lazy_static = "1.4"
confy = { git = "https://github.com/open-trade/confy" }
dirs-next = "2.0"
filetime = "0.2"
sodiumoxide = "0.2"
regex = "1.8"
tokio-socks = { git = "https://github.com/open-trade/tokio-socks" }
chrono = "0.4"
backtrace = "0.3"
libc = "0.2"
dlopen = "0.1"
toml = "0.7"
uuid = { version = "1.3", features = ["v4"] }
# crash, versions >= 0.29.1 are affected by #GuillaumeGomez/sysinfo/1052
sysinfo = { git = "https://github.com/rustdesk-org/sysinfo" }
thiserror = "1.0"
<<<<<<< HEAD
httparse = "1.5"
base64 = "0.22"
url = "2.2"
=======

>>>>>>> 3b4006b8
[target.'cfg(not(any(target_os = "android", target_os = "ios")))'.dependencies]
mac_address = "1.1"
machine-uid = { git = "https://github.com/21pages/machine-uid" }
[target.'cfg(not(any(target_os = "macos", target_os = "windows")))'.dependencies]
tokio-rustls = "0.26"
rustls-platform-verifier = "0.3" 
rustls-pki-types = "1.4"
[target.'cfg(any(target_os = "macos", target_os = "windows"))'.dependencies]
tokio-native-tls ="0.3"

[features]
quic = []
flatpak = []

[build-dependencies]
protobuf-codegen = { version = "3.4" }

[target.'cfg(target_os = "windows")'.dependencies]
winapi = { version = "0.3", features = ["winuser", "synchapi", "pdh", "memoryapi"] }

[target.'cfg(target_os = "macos")'.dependencies]
osascript = "0.3"
<|MERGE_RESOLUTION|>--- conflicted
+++ resolved
@@ -41,13 +41,10 @@
 # crash, versions >= 0.29.1 are affected by #GuillaumeGomez/sysinfo/1052
 sysinfo = { git = "https://github.com/rustdesk-org/sysinfo" }
 thiserror = "1.0"
-<<<<<<< HEAD
 httparse = "1.5"
 base64 = "0.22"
 url = "2.2"
-=======
 
->>>>>>> 3b4006b8
 [target.'cfg(not(any(target_os = "android", target_os = "ios")))'.dependencies]
 mac_address = "1.1"
 machine-uid = { git = "https://github.com/21pages/machine-uid" }
