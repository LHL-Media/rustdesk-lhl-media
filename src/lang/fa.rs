--- conflicted
+++ resolved
@@ -456,14 +456,8 @@
         ("Stop voice call", "توقف تماس صوتی"),
         ("relay_hint_tip", " را به شناسه اضافه کنید یا گزینه \"همیشه از طریق رله متصل شوید\" را در کارت همتا انتخاب کنید. همچنین، اگر می‌خواهید فوراً از سرور رله استفاده کنید، می‌توانید پسوند \"/r\".\n اتصال مستقیم ممکن است امکان پذیر نباشد. در این صورت می توانید سعی کنید از طریق سرور رله متصل شوید"),
         ("Reconnect", "اتصال مجدد"),
-<<<<<<< HEAD
-        ("Codec", ""),
-        ("Resolution", ""),
-        ("No transfers in progress", ""),
-=======
-        ("No transfers in progress", "هیچ انتقالی در حال انجام نیست"),
         ("Codec", "کدک"),
         ("Resolution", "وضوح"),
->>>>>>> 5375c98e
+        ("No transfers in progress", "هیچ انتقالی در حال انجام نیست"),
         ].iter().cloned().collect();
 }