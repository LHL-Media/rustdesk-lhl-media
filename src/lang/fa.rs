--- conflicted
+++ resolved
@@ -579,17 +579,6 @@
         ("Swap control-command key", "گرفتن چندین نمایشگر در حالت کاربر زیاد پشتیبانی نمی شود. اگر می‌خواهید چند نمایشگر را کنترل کنید، لطفاً پس از نصب دوباره امتحان کنید."),
         ("swap-left-right-mouse", "دکمه چپ و راست ماوس را عوض کنید"),
         ("2FA code", "کد ورود 2 مرحله ای"),
-<<<<<<< HEAD
-        ("More", ""),
-        ("enable-2fa-title", ""),
-        ("enable-2fa-desc", ""),
-        ("wrong-2fa-code", ""),
-        ("enter-2fa-title", ""),
-        ("Email verification code must be 6 characters.", ""),
-        ("2FA code must be 6 digits.", ""),
-        ("Multiple active user sessions found", ""),
-        ("Please select the user you want to connect to", ""),
-=======
         ("More", "بیشتر"),
         ("enable-2fa-title", "احراز هویت دو مرحله ای را فعال کنید"),
         ("enable-2fa-desc", "بارکد سه بعدی را اسکن کنید و کد نمایش داده شده در برنامه را وارد کنید تا احراز هویت دو مرحله ای فعال گردد n\n برروی تلفن همراه خود استفاده کنید ، Authy, Microsoft یا Google Authenticator لطفاً هم اکنون برنامه تأیید کننده خود را تنظیم کنید. می توانید از یک برنامه احراز هویت مانند"),
@@ -597,6 +586,7 @@
         ("enter-2fa-title", "احراز هویت دو مرحله ای"),
         ("Email verification code must be 6 characters.", "کد تأیید ایمیل باید 6 کاراکتر باشد"),
         ("2FA code must be 6 digits.", "کد احراز هویت دو مرحله ای باید 6 رقم باشد"),
->>>>>>> 1f16b523
+        ("Multiple active user sessions found", ""),
+        ("Please select the user you want to connect to", ""),
     ].iter().cloned().collect();
 }