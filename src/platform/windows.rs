--- conflicted
+++ resolved
@@ -64,9 +64,6 @@
 use winreg::enums::*;
 use winreg::RegKey;
 
-<<<<<<< HEAD
-pub const DRIVER_CERT_FILE: &str = "RustDeskIddDriver.cer";
-
 pub fn get_focused_display(displays: Vec<DisplayInfo>) -> Option<usize> {
     unsafe {
         let hWnd = GetForegroundWindow();
@@ -85,8 +82,6 @@
     }
 }
 
-=======
->>>>>>> c7577894
 pub fn get_cursor_pos() -> Option<(i32, i32)> {
     unsafe {
         #[allow(invalid_value)]
